--- conflicted
+++ resolved
@@ -215,143 +215,5 @@
     Returns:
         IFrame: IFrame to show in jupyter notebook or website.
     """
-<<<<<<< HEAD
     p = Plot(graph)
-    return p.plot(query)
-=======
-    sg = graph.run(query).to_subgraph()
-    return vis_network(_get_nodes(sg), _get_edges(sg), **kwargs)
-
-
-def _get_nodes(sg: py2neo.Subgraph) -> List[dict]:
-    """Get nodes from a subgraph
-    
-    Get the nodes in a subgraph and add the data so that
-    visjs can consume it. 
-
-    Arguments:
-        sg {py2neo.Subgraph} -- 
-    
-    Returns:
-        List -- List of dictionaries with keys: id, group, label, title
-    """
-    nodes = []
-    node_id_set = set()
-    if sg:
-        for n in sg.nodes:
-            if n.identity in node_id_set:
-                continue
-            node_id_set.add(n.identity)
-            nodes.append(
-                {
-                    "id": n.identity,
-                    "group": n.labels.__str__()[1:],
-                    "label": " ".join([f"{v}" for v in n.values()]),
-                    "title": "<br> ".join([f"{k}:{v}" for k, v in n.items()]),
-                }
-            )
-    return nodes
-
-
-def _get_edges(sg: py2neo.Subgraph) -> List:
-    edges = []
-    if sg:
-        for r in sg.relationships:
-            d = {
-                "from": r.start_node.identity,
-                "to": r.end_node.identity,
-                "label": next(iter(r.types())),
-                "arrows": "to",
-            }
-            try:
-                d["title"] = " <br>".join([str(k) + ":" + str(v) for k, v in r.items()])
-            except:
-                pass
-            edges.append(d)
-    return edges
-
-
-def vis_network(
-    nodes,
-    edges,
-    physics="",
-    height=400,
-    node_size=25,
-    font_size=14,
-    filename="",
-    config={},
-    template_file="vis.html",
-    app=False,
-):
-    """Render a network with vis.js in an IFrame for use in a jupyter notebook or website. 
-
-    This function will render a template whihc uses vis.js to display the graph. 
-    The options configured can be passed directly to the template, but as it is vis.js underneith,
-    any valid options for it can be passed as js in string form to jsoptions.
-
-    Args:
-        nodes (List): List of nodes
-        edges (List): List of edges
-        physics (str, optional): Defintion of physics in vis.js. Defaults to basic barnesHut.
-        height (int, optional): Height of the plot in pixels. Defaults to 400.
-        node_size (int, optional): Defaults to 25.
-        font_size (int, optional): [description]. Defaults to 14.
-        filename (str, optional): Optional filenmae for storing the page. Defaults to a `''` and uses a uuid.
-        config (dict, optional): Custom kwargs to pass to template. Defaults to `{}`.
-        template_file (str, optional): Defaults to `vis.html` the provided template, provide your own.
-
-    Returns:
-        IFrame: Iframe to show in jupyter notebook
-    """
-    template = pkg_resources.resource_filename("neographviz", "templates/")
-    env = Environment(loader=FileSystemLoader(template))
-    template = env.get_template(template_file)
-    if not physics:
-        physics = """{
-            "barnesHut": {
-            "centralGravity": 0,
-            "springLength": 240
-            }
-        }"""
-
-    if not app:
-        html = template.render(
-            nodes=nodes,
-            edges=edges,
-            physics=physics,
-            node_size=node_size,
-            font_size=font_size,
-        )
-        unique_id = str(uuid.uuid4())
-        if not filename:
-            filename = "figure/graph-{}.html".format(unique_id)
-        try:
-            with open(filename, "w") as file:
-                file.write(html)
-        except FileNotFoundError:
-            os.mkdir("figure")
-            with open(filename, "w") as file:
-                file.write(html)
-
-        return IFrame(filename, width="100%", height=str(height))
-    else:
-        return template.render(
-            nodes=nodes,
-            edges=edges,
-            physics=physics,
-            node_size=node_size,
-            font_size=font_size,
-            app=app
-        )
-
-
-def get_vis_info(node, id, options):
-    node_label = list(node.labels)[0]
-    title = "".join([f"{k}:{v} " for k, v in node.items()]).strip()
-    if node_label in options:
-        vis_label = node.get(options.get(node_label, ""), "")
-    else:
-        vis_label = title
-
-    return {"id": id, "label": vis_label, "group": node_label, "title": title}
->>>>>>> 2fa90b45
+    return p.plot(query)